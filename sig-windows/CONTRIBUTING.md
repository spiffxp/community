# Contributing on Windows Node support

Contains a list of common resources when contributing in the effort to support Windows Node and Windows Server containers in Kubernetes.

-   [Joining the community of other contributors](#joining-the-community-of-other-contributors)    
-   [Find work in progress](#find-work-in-progress)    
-   [Building Kubernetes for Windows from Source](#building-kubernetes-for-windows-from-source)        
    -   [Build Prerequisites](#build-prerequisites)       
    -   [Building Kubernetes binaries for Windows](#building-kubernetes-binaries-for-windows)        
    -   [Updating the Node binaries](#updating-the-node-binaries)    
-   [Creating a PR](#creating-a-pr)
-   [API Considerations](#api-considerations)
-   [Running Tests](#running-tests)
-   [Troubleshooting](#troubleshooting)
-   [Reporting Issues and Feature Requests](#reporting-issues-and-feature-requests)    
-   [Gathering Logs](#gathering-logs)        
    -   [Collecting Networking Logs](#collecting-networking-logs)

## Joining the community of other contributors

The best way to get in contact with the contributors working on Windows support is through the Kubernetes Slack. To get a Slack invite, visit [http://slack.k8s.io/](http://slack.k8s.io/) . Once you're logged in, join us in the [#SIG-Windows](https://kubernetes.slack.com/messages/sig-windows) channel. You can also use the [Kubernetes Community Forums](https://discuss.kubernetes.io/c/general-discussions/windows) to chat about Windows containers on Kubernetes.

To get access to shared documents, meeting calendar, and additional discussions, be sure to also join the [SIG-Windows Google Group](https://groups.google.com/forum/#!forum/kubernetes-sig-windows). 

View the leadership team in SIG-Windows and other subprojects in the [getting started](https://github.com/kubernetes/community/tree/master/sig-windows) guide.

## Find work in progress

To get a handle on current work, you can view [outstanding PRs](https://github.com/kubernetes/kubernetes/pulls?q=is%3Apr+is%3Aopen+label%3Asig%2Fwindows+is%3Apr).

View the SIG-Windows project board, tracking detailed [issues across Kubernetes releases](https://github.com/orgs/kubernetes/projects/8).

## Building Kubernetes for Windows from Source

The Kubernetes build scripts have not been ported to Windows, so it's best to run in a Linux VM where you can run the same Docker container used in the official Kubernetes builds. This simplifies the steps, but means that you cannot build under Windows Subsystem for Linux (WSL). 

It's best to skim over the [Building Kubernetes](https://github.com/kubernetes/kubernetes/blob/master/build/README.md) guide if you have never built Kubernetes before to get the latest info. These steps are a summary focused on cross-building the Windows node binaries (kubelet & kube-proxy).

### Build Prerequisites

At least 60GB of disk space is required, and 16GB of memory (or memory + swap).

Once you have a VM, install Git, [Docker-CE](https://docs.docker.com/install/), and make. The build scripts will pull a Docker container with the required version of golang and other needed tools preinstalled.

If you're using Ubuntu, then install the following packages: git, build-essential, [Docker-CE](https://docs.docker.com/install/linux/docker-ce/ubuntu/).

### Building Kubernetes binaries for Windows

You can build individual components such as kubelet, kube-proxy, or kubectl by running `./build/run.sh make <binary name> KUBE_BUILD_PLATFORMS=windows/amd64` such as `./build/run.sh make kubelet KUBE_BUILD_PLATFORMS=windows/amd64`

If you would like to build all binaries at once, then run `./build/run.sh make cross KUBE_BUILD_PLATFORMS=windows/amd64`

Once the build completes, the files will be in `_output/dockerized/bin`.

### Updating the Node binaries

Once you have binaries built, the easiest way to test them is to replace them on an existing cluster. This section assumes you already have a cluster in the cloud of your choice. To update the binaries on an existing node, follow these steps:

1. Drain & cordon a node with `kubectl drain <nodename>`
2. Connect to the node with SSH or Windows Remote Desktop, and start PowerShell
3. On the node, run `Stop-Service kubelet -Force`
4. Copy kubelet.exe and kube-proxy.exe to a cloud storage account, or use SSH to copy them directly to the node.
5. Overwrite the existing kubelet & kube-proxy binaries. If you don't know where they are, run `sc.exe qc kubelet` or `sc.exe qc kube-proxy` and look at the BINARY_PATH_NAME returned.
6. Start the updated kubelet & kube-proxy with `Start-Service kubelet`

## Creating a PR

Congratulations on contributing to the SIG-Windows ecosystem. If there is a PR you would like to build, it's easy. You can create a working branch, pull the changes from GitHub in a patch, apply, then build.

The detailed steps here are based off an example PR on GitHub: [https://github.com/kubernetes/kubernetes/pull/74788](https://github.com/kubernetes/kubernetes/pull/74788). Be sure to replace the URL and steps with the PR you want to test.

1. Make sure your local clone is up-to-date with master: `git checkout master ; git pull master`
2. Create a branch in your repo: `git checkout -b pr74788`
3. Get the patch for the PR you want. Append `.patch` to the URL, and download it with curl: `curl -L -o pr74788.patch https://github.com/kubernetes/kubernetes/pull/74788.patch`
4. Merge it with `patch -p1 < pr74788.patch`
5. If there are errors, fix them as needed. Once you're done, delete the `.patch` file and then `git commit` the rest to your local branch.
6. Deploy your own cluster, including Windows Nodes
7. Test Your Changes

## API Considerations

If you modifying an API in the SIG-Windows codebase, make sure you are aware of the API [guidelines](/contributors/devel/sig-architecture/api_changes.md) and [conventions](/contributors/devel/sig-architecture/api-conventions.md) used in Kubernetes. This [document offers guidelines for API reviewers that API developers should always have in consideration](https://docs.google.com/document/d/1pkCYjr_OLCRUk2e606eMa2PEIwJdFHAfU5slXtBcKj8/edit).

## Running Tests

For the most up-to-date steps on how to build and run tests, please go to [https://github.com/kubernetes-sigs/windows-testing](https://github.com/kubernetes-sigs/windows-testing). It has everything you need to build and run tests, as well as links to the SIG-Windows configurations used on [TestGrid](https://testgrid.k8s.io/sig-windows).

## Troubleshooting

### Intro

If you are having issues with network dependent services coming up with your Windows based container there is a workaround that may help.

We can use the [Container Lifecycle Hooks](https://kubernetes.io/docs/concepts/containers/container-lifecycle-hooks/) to help ensure the service starts after the network is available.  Specifically we will be using the [PostStart](https://kubernetes.io/docs/concepts/containers/container-lifecycle-hooks/#container-hooks) hook.

### Examples

<<<<<<< HEAD
The first example will execute after the pod is up and in this particular case will restart the `dbconnect` service once `dbhost.example.com` can be resolved via DNS.  This command could also be modified to require said host to be reachable before exiting.
=======
The first example will execute after the pod is up and in this particular case will restart the `dbconnect` service until `dbhost.example.com` can be resolved via DNS.  This command could also be modified to require said host to be reachable before exiting.
>>>>>>> 2639fa60

```
        lifecycle:
          postStart:
            exec:
<<<<<<< HEAD
              command: ["powershell.exe","-command","do { $Result = @(ping -n 1 dbhost.example.com) } while ( $Result -notcontains 'Approximate round trip times in milli-seconds:' ); Restart-Service -Name dbconnect"]
=======
              command: ["powershell.exe","-command","do { Restart-Service -Name dbconnect; $Result = @(ping -n 1 dbhost.example.com) } while ( $Result -notcontains 'Approximate round trip times in milli-seconds:' )"]
>>>>>>> 2639fa60
```

This second example is used in pods where gmsa is being used.  This will restart the `netlogon` service until we can affirm that the pod has logged on to the domain correctly.

```
        lifecycle:
          postStart:
            exec:
              command: ["powershell.exe","-command","do { Restart-Service -Name netlogon } while ( $($Result = (nltest.exe /query); if ($Result -like '*0x0 NERR_Success*') {return $true} else {return $false}) -eq $false)"]
```

## Reporting Issues and Feature Requests

If you have what looks like a bug, or you would like to make a feature request, please use the [Github issue tracking system](https://github.com/kubernetes/kubernetes/issues). You can open issues on [GitHub](https://github.com/kubernetes/kubernetes/issues/new/choose) and assign them to SIG-Windows. You should first search the list of issues in case it was reported previously and comment with your experience on the issue and add additional logs. SIG-Windows Slack is also a great avenue to get some initial support and troubleshooting ideas prior to creating a ticket.

If filing a bug, please include detailed information about how to reproduce the problem, such as:

* Kubernetes version: kubectl version
* Environment details: Cloud provider, OS distro, networking choice and configuration, and Docker version
* Detailed steps to reproduce the problem
* Relevant logs
* Tag the issue sig/windows by commenting on the issue with `/sig windows` to bring it to a SIG-Windows member's attention

## Gathering Logs

Logs are an important element of troubleshooting issues in Kubernetes. Make sure to include them any time you seek troubleshooting assistance from other contributors.

### Collecting kubelet and kube-proxy Logs
There are a few different ways to run the node binaries (kubelet, kube-proxy, etc) and the execution method also dictates how logs will be collected. [Issue 75319](https://github.com/kubernetes/kubernetes/issues/75319) tracks pending work for better log management on Windows (for example using the Windows Event Log for higher log throughput and log rotation). If you end up logging to a file, you can use [fluentd](https://docs.fluentd.org/v0.12/articles/windows) or [Splunk](https://docs.splunk.com/Documentation/Splunk/7.2.4/Data/HowtogetWindowsdataintoSplunk) to ship logs to a syslog server for search and analytics.
1. Windows Service Manager services - You may have to introduce your own log consumption and log rotation service if you are logging to a file. We will investigate if journald is an option
2. nssm.exe services - nssm.exe provides support for forwarding stdout/stderr logs to a file (use the `AppStdout` and `AppStderr` options) and also supports logs file rotation (See the `File rotation` and `I/O redirection` sections in the [documentation](https://nssm.cc/usage)). You can see more examples on using nssm.exe for the Kubernetes components of the Windows node in the services and background processes section under [troubleshooting](https://kubernetes.io/docs/getting-started-guides/windows/#troubleshooting)
```Powershell
# Example nssm command line for the kubelet
nssm set kubelet AppStdout C:\k\kubelet.log
nssm set kubelet AppStderr C:\k\kubelet.log
```

### Collecting Networking Logs
1. On the node before creating the pod for the first time.
2. `start-bitstransfer https://raw.githubusercontent.com/Microsoft/SDN/master/Kubernetes/windows/debug/collectlogs.ps1`
3. Execute collectlogs.ps1 in a PowerShell window
4 Start the trace by running `C:\k\debug\starthnstrace.cmd`
5. Reproduce the issue
6. Run `netsh trace stop`
7. Execute collectlogs.ps1 in a PowerShell window again
8. Include in your ticket `C:\server.etl`<|MERGE_RESOLUTION|>--- conflicted
+++ resolved
@@ -95,24 +95,16 @@
 
 ### Examples
 
-<<<<<<< HEAD
 The first example will execute after the pod is up and in this particular case will restart the `dbconnect` service once `dbhost.example.com` can be resolved via DNS.  This command could also be modified to require said host to be reachable before exiting.
-=======
-The first example will execute after the pod is up and in this particular case will restart the `dbconnect` service until `dbhost.example.com` can be resolved via DNS.  This command could also be modified to require said host to be reachable before exiting.
->>>>>>> 2639fa60
 
 ```
         lifecycle:
           postStart:
             exec:
-<<<<<<< HEAD
               command: ["powershell.exe","-command","do { $Result = @(ping -n 1 dbhost.example.com) } while ( $Result -notcontains 'Approximate round trip times in milli-seconds:' ); Restart-Service -Name dbconnect"]
-=======
-              command: ["powershell.exe","-command","do { Restart-Service -Name dbconnect; $Result = @(ping -n 1 dbhost.example.com) } while ( $Result -notcontains 'Approximate round trip times in milli-seconds:' )"]
->>>>>>> 2639fa60
 ```
 
-This second example is used in pods where gmsa is being used.  This will restart the `netlogon` service until we can affirm that the pod has logged on to the domain correctly.
+This second example is used in pods where GMSA is being used.  This will restart the `netlogon` service until we can affirm that the pod has logged on to the domain correctly.
 
 ```
         lifecycle:
