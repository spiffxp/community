--- conflicted
+++ resolved
@@ -46,17 +46,13 @@
   kubernetes releases are built
 - it passes against the appropriate versions of kubernetes as spelled out in
   the [conformance test version skew policy]
-<<<<<<< HEAD
 - it is stable and runs consistently (e.g., no flakes), and has been running
   for at least one release cycle
-=======
-- it is stable and runs consistently (e.g., no flakes)
 - new conformance tests or updates to conformance tests for additional scenarios
   are only allowed before code freeze dates set by the release team to allow
   enough soak time of the changes and gives folks a chance to kick the tires
   either in the community CI or their own infrastructure to make sure the tests
   are robust
->>>>>>> 3fe7999c
 
 Examples of features which are not currently eligible for conformance tests:
 
