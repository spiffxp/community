This file has moved to https://git.k8s.io/community/contributors/devel/sig-testing/e2e-tests.md.

<<<<<<< HEAD
**Table of Contents**

- [End-to-End Testing in Kubernetes](#end-to-end-testing-in-kubernetes)
  - [Overview](#overview)
  - [Building Kubernetes and Running the Tests](#building-kubernetes-and-running-the-tests)
    - [Cleaning up](#cleaning-up)
  - [Advanced testing](#advanced-testing)
    - [Extracting a specific version of kubernetes](#extracting-a-specific-version-of-kubernetes)
    - [Bringing up a cluster for testing](#bringing-up-a-cluster-for-testing)
    - [Federation e2e tests](#federation-e2e-tests)
      - [Configuring federation e2e tests](#configuring-federation-e2e-tests)
      - [Image Push Repository](#image-push-repository)
      - [Build](#build)
      - [Deploy federation control plane](#deploy-federation-control-plane)
      - [Run the Tests](#run-the-tests)
      - [Teardown](#teardown)
      - [Shortcuts for test developers](#shortcuts-for-test-developers)
    - [Debugging clusters](#debugging-clusters)
    - [Local clusters](#local-clusters)
      - [Testing against local clusters](#testing-against-local-clusters)
    - [Version-skewed and upgrade testing](#version-skewed-and-upgrade-testing)
      - [Test jobs naming convention](#test-jobs-naming-convention)
  - [Kinds of tests](#kinds-of-tests)
    - [Viper configuration and hierarchichal test parameters.](#viper-configuration-and-hierarchichal-test-parameters)
    - [Conformance tests](#conformance-tests)
  - [Continuous Integration](#continuous-integration)
    - [What is CI?](#what-is-ci)
    - [What runs in CI?](#what-runs-in-ci)
      - [Non-default tests](#non-default-tests)
    - [The PR-builder](#the-pr-builder)
    - [Adding a test to CI](#adding-a-test-to-ci)
    - [Moving a test out of CI](#moving-a-test-out-of-ci)
  - [Performance Evaluation](#performance-evaluation)
  - [One More Thing](#one-more-thing)


## Overview

End-to-end (e2e) tests for Kubernetes provide a mechanism to test end-to-end
behavior of the system, and is the last signal to ensure end user operations
match developer specifications. Although unit and integration tests provide a
good signal, in a distributed system like Kubernetes it is not uncommon that a
minor change may pass all unit and integration tests, but cause unforeseen
changes at the system level.

The primary objectives of the e2e tests are to ensure a consistent and reliable
behavior of the kubernetes code base, and to catch hard-to-test bugs before
users do, when unit and integration tests are insufficient.

The e2e tests in kubernetes are built atop of
[Ginkgo](http://onsi.github.io/ginkgo/) and
[Gomega](http://onsi.github.io/gomega/). There are a host of features that this
Behavior-Driven Development (BDD) testing framework provides, and it is
recommended that the developer read the documentation prior to diving into the
 tests.

The purpose of *this* document is to serve as a primer for developers who are
looking to execute or add tests using a local development environment.

Before writing new tests or making substantive changes to existing tests, you
should also read [Writing Good e2e Tests](writing-good-e2e-tests.md)

## Building Kubernetes and Running the Tests

There are a variety of ways to run e2e tests, but we aim to decrease the number
of ways to run e2e tests to a canonical way: `kubetest`.

You can install `kubetest` as follows:
```sh
go get -u k8s.io/test-infra/kubetest
```

You can run an end-to-end test which will bring up a master and nodes, perform
some tests, and then tear everything down. Make sure you have followed the
getting started steps for your chosen cloud platform (which might involve
changing the --provider flag value to something other than "gce").

You can quickly recompile the e2e testing framework via `go install ./test/e2e`.
This will not do anything besides allow you to verify that the go code compiles.
If you want to run your e2e testing framework without re-provisioning the e2e setup,
you can do so via `make WHAT=test/e2e/e2e.test`, and then re-running the ginkgo tests.

To build Kubernetes, up a cluster, run tests, and tear everything down, use:

```sh
kubetest --build --up --test --down
```

If you'd like to just perform one of these steps, here are some examples:

```sh
# Build binaries for testing
kubetest --build

# Create a fresh cluster.  Deletes a cluster first, if it exists
kubetest --up

# Run all tests
kubetest --test

# Run tests matching the regex "\[Feature:Performance\]" against a local cluster
# Specify "--provider=local" flag when running the tests locally
kubetest --test --test_args="--ginkgo.focus=\[Feature:Performance\]" --provider=local

# Conversely, exclude tests that match the regex "Pods.*env"
kubetest --test --test_args="--ginkgo.skip=Pods.*env"

# Run tests in parallel, skip any that must be run serially
GINKGO_PARALLEL=y kubetest --test --test_args="--ginkgo.skip=\[Serial\]"

# Run tests in parallel, skip any that must be run serially and keep the test namespace if test failed
GINKGO_PARALLEL=y kubetest --test --test_args="--ginkgo.skip=\[Serial\] --delete-namespace-on-failure=false"

# Flags can be combined, and their actions will take place in this order:
# --build, --up, --test, --down
#
# You can also specify an alternative provider, such as 'aws'
#
# e.g.:
kubetest --provider=aws --build --up --test --down

# -ctl can be used to quickly call kubectl against your e2e cluster. Useful for
# cleaning up after a failed test or viewing logs.
# kubectl output is default on, you can use --verbose-commands=false to suppress output.
kubetest -ctl='get events'
kubetest -ctl='delete pod foobar'
```

The tests are built into a single binary which can be used to deploy a
Kubernetes system or run tests against an already-deployed Kubernetes system.
See `kubetest --help` (or the flag definitions in `hack/e2e.go`) for
more options, such as reusing an existing cluster.

### Cleaning up

During a run, pressing `control-C` should result in an orderly shutdown, but if
something goes wrong and you still have some VMs running you can force a cleanup
with this command:

```sh
kubetest --down
```

## Advanced testing

### Extracting a specific version of kubernetes

The `kubetest` binary can download and extract a specific version of kubernetes,
both the server, client and test binaries. The `--extract=E` flag enables this
functionality.

There are a variety of values to pass this flag:

```sh
# Official builds: <ci|release>/<latest|stable>[-N.N]
kubetest --extract=ci/latest --up  # Deploy the latest ci build.
kubetest --extract=ci/latest-1.5 --up  # Deploy the latest 1.5 CI build.
kubetest --extract=release/latest --up  # Deploy the latest RC.
kubetest --extract=release/stable-1.5 --up  # Deploy the 1.5 release.

# A specific version:
kubetest --extract=v1.5.1 --up  # Deploy 1.5.1
kubetest --extract=v1.5.2-beta.0  --up  # Deploy 1.5.2-beta.0
kubetest --extract=gs://foo/bar  --up  # --stage=gs://foo/bar

# Whatever GKE is using (gke, gke-staging, gke-test):
kubetest --extract=gke  --up  # Deploy whatever GKE prod uses

# Using a GCI version:
kubetest --extract=gci/gci-canary --up  # Deploy the version for next gci release
kubetest --extract=gci/gci-57  # Deploy the version bound to gci m57
kubetest --extract=gci/gci-57/ci/latest  # Deploy the latest CI build using gci m57 for the VM image

# Reuse whatever is already built
kubetest --up  # Most common. Note, no extract flag
kubetest --build --up  # Most common. Note, no extract flag
kubetest --build --stage=gs://foo/bar --extract=local --up  # Extract the staged version
```

### Bringing up a cluster for testing

If you want, you may bring up a cluster in some other manner and run tests
against it. To do so, or to do other non-standard test things, you can pass
arguments into Ginkgo using `--test_args` (e.g. see above). For the purposes of
brevity, we will look at a subset of the options, which are listed below:

```
--ginkgo.dryRun=false: If set, ginkgo will walk the test hierarchy without
actually running anything.

--ginkgo.failFast=false: If set, ginkgo will stop running a test suite after a
failure occurs.

--ginkgo.failOnPending=false: If set, ginkgo will mark the test suite as failed
if any specs are pending.

--ginkgo.focus="": If set, ginkgo will only run specs that match this regular
expression.

--ginkgo.noColor="n": If set to "y", ginkgo will not use color in the output

--ginkgo.skip="": If set, ginkgo will only run specs that do not match this
regular expression.

--ginkgo.trace=false: If set, default reporter prints out the full stack trace
when a failure occurs

--ginkgo.v=false: If set, default reporter print out all specs as they begin.

--host="": The host, or api-server, to connect to

--kubeconfig="": Path to kubeconfig containing embedded authinfo.

--provider="": The name of the Kubernetes provider (gce, gke, local, vagrant,
etc.)

--repo-root="../../": Root directory of kubernetes repository, for finding test
files.
```

Prior to running the tests, you may want to first create a simple auth file in
your home directory, e.g. `$HOME/.kube/config`, with the following:

```
{
  "User": "root",
  "Password": ""
}
```

As mentioned earlier there are a host of other options that are available, but
they are left to the developer.

**NOTE:** If you are running tests on a local cluster repeatedly, you may need
to periodically perform some manual cleanup:

  - `rm -rf /var/run/kubernetes`, clear kube generated credentials, sometimes
stale permissions can cause problems.

  - `sudo iptables -F`, clear ip tables rules left by the kube-proxy.

### Reproducing failures in flaky tests
You can run a test repeatedly until it fails. This is useful when debugging
flaky tests. In order to do so, you need to set the following environment
variable:
```sh
$ export GINKGO_UNTIL_IT_FAILS=true
```

After setting the environment variable, you can run the tests as before. The e2e
script adds `--untilItFails=true` to ginkgo args if the environment variable is
set. The flags asks ginkgo to run the test repeatedly until it fails.

### Federation e2e tests

By default, `e2e.go` provisions a single Kubernetes cluster, and any `Feature:Federation` ginkgo tests will be skipped.

Federation e2e testing involve bringing up multiple "underlying" Kubernetes clusters,
and deploying the federation control plane as a Kubernetes application on the underlying clusters.

The federation e2e tests are still managed via `e2e.go`, but require some extra configuration items.

#### Configuring federation e2e tests

The following environment variables will enable federation e2e building, provisioning and testing.

```sh
$ export FEDERATION=true
$ export E2E_ZONES="us-central1-a us-central1-b us-central1-f"
```

A Kubernetes cluster will be provisioned in each zone listed in `E2E_ZONES`. A zone can only appear once in the `E2E_ZONES` list.

#### Image Push Repository

Next, specify the docker repository where your ci images will be pushed.

* **If `--provider=gce` or `--provider=gke`**:

  If you use the same GCP project where you to run the e2e tests as the container image repository,
  FEDERATION_PUSH_REPO_BASE environment variable will be defaulted to "gcr.io/${DEFAULT_GCP_PROJECT_NAME}".
  You can skip ahead to the **Build** section.

	You can simply set your push repo base based on your project name, and the necessary repositories will be
  auto-created when you first push your container images.

	```sh
	$ export FEDERATION_PUSH_REPO_BASE="gcr.io/${GCE_PROJECT_NAME}"
	```

	Skip ahead to the **Build** section.

* **For all other providers**:

	You'll be responsible for creating and managing access to the repositories manually.

	```sh
	$ export FEDERATION_PUSH_REPO_BASE="quay.io/colin_hom"
	```

	Given this example, the `federation-apiserver` container image will be pushed to the repository
	`quay.io/colin_hom/federation-apiserver`.

	The docker client on the machine running `e2e.go` must have push access for the following pre-existing repositories:

	* `${FEDERATION_PUSH_REPO_BASE}/federation-apiserver`
	* `${FEDERATION_PUSH_REPO_BASE}/federation-controller-manager`

	These repositories must allow public read access, as the e2e node docker daemons will not have any credentials. If you're using
	GCE/GKE as your provider, the repositories will have read-access by default.

#### Build

* Compile the binaries and build container images:

  ```sh
  $ KUBE_RELEASE_RUN_TESTS=n KUBE_FASTBUILD=true kubetest -build
  ```

* Push the federation container images

  ```sh
  $ federation/develop/push-federation-images.sh
  ```

#### Deploy federation control plane

The following command will create the underlying Kubernetes clusters in each of `E2E_ZONES`, and then provision the
federation control plane in the cluster occupying the last zone in the `E2E_ZONES` list.

```sh
$ kubetest --up
```

#### Run the Tests

This will run only the `Feature:Federation` e2e tests. You can omit the `ginkgo.focus` argument to run the entire e2e suite.

```sh
$ kubetest --test --test_args="--ginkgo.focus=\[Feature:Federation\]"
```

#### Teardown

```sh
$ kubetest --down
```

#### Shortcuts for test developers

* To speed up `--up`, provision a single-node kubernetes cluster in a single e2e zone:

  `NUM_NODES=1 E2E_ZONES="us-central1-f"`

  Keep in mind that some tests may require multiple underlying clusters and/or minimum compute resource availability.

* If you're hacking around with the federation control plane deployment itself,
  you can quickly re-deploy the federation control plane Kubernetes manifests without tearing any resources down.
  To re-deploy the federation control plane after running `--up` for the first time:

  ```sh
  $ federation/cluster/federation-up.sh
  ```

### Debugging clusters

If a cluster fails to initialize, or you'd like to better understand cluster
state to debug a failed e2e test, you can use the `cluster/log-dump.sh` script
to gather logs.

This script requires that the cluster provider supports ssh. Assuming it does,
running:

```sh
$ federation/cluster/log-dump.sh <directory>
```

will ssh to the master and all nodes and download a variety of useful logs to
the provided directory (which should already exist).

The Google-run Jenkins builds automatically collected these logs for every
build, saving them in the `artifacts` directory uploaded to GCS.

### Local clusters

It can be much faster to iterate on a local cluster instead of a cloud-based
one. To start a local cluster, you can run:

```sh
# The PATH construction is needed because PATH is one of the special-cased
# environment variables not passed by sudo -E
sudo PATH=$PATH hack/local-up-cluster.sh
```

This will start a single-node Kubernetes cluster than runs pods using the local
docker daemon. Press Control-C to stop the cluster.

You can generate a valid kubeconfig file by following instructions printed at the
end of aforementioned script.

#### Testing against local clusters

In order to run an E2E test against a locally running cluster, first make sure
to have a local build of the tests:

```sh
kubetest --build
```

Then point the tests at a custom host directly:

```sh
export KUBECONFIG=/path/to/kubeconfig
kubetest --provider=local --test
```

To control the tests that are run:

```sh
kubetest --provider=local --test --test_args="--ginkgo.focus=Secrets"
```

You will also likely need to specify `minStartupPods` to match the number of
nodes in your cluster. If you're testing against a cluster set up by
`local-up-cluster.sh`, you will need to do the following:

```sh
kubetest --provider=local --test --test_args="--minStartupPods=1 --ginkgo.focus=Secrets"
```

### Version-skewed and upgrade testing

We run version-skewed tests to check that newer versions of Kubernetes work
similarly enough to older versions.  The general strategy is to cover the following cases:

1. One version of `kubectl` with another version of the cluster and tests (e.g.
   that v1.2 and v1.4 `kubectl` doesn't break v1.3 tests running against a v1.3
   cluster).
1. A newer version of the Kubernetes master with older nodes and tests (e.g.
   that upgrading a master to v1.3 with nodes at v1.2 still passes v1.2 tests).
1. A newer version of the whole cluster with older tests (e.g. that a cluster
   upgraded---master and nodes---to v1.3 still passes v1.2 tests).
1. That an upgraded cluster functions the same as a brand-new cluster of the
   same version (e.g. a cluster upgraded to v1.3 passes the same v1.3 tests as
   a newly-created v1.3 cluster).

[kubetest](https://git.k8s.io/test-infra/kubetest) is
the authoritative source on how to run version-skewed tests, but below is a
quick-and-dirty tutorial.

```sh
# Assume you have two copies of the Kubernetes repository checked out, at
# ./kubernetes and ./kubernetes_old

# If using GKE:
export CLUSTER_API_VERSION=${OLD_VERSION}

# Deploy a cluster at the old version; see above for more details
cd ./kubernetes_old
kubetest --up

# Upgrade the cluster to the new version
#
# If using GKE, add --upgrade-target=${NEW_VERSION}
#
# You can target Feature:MasterUpgrade or Feature:ClusterUpgrade
cd ../kubernetes
kubetest --provider=gke --test --check-version-skew=false --test_args="--ginkgo.focus=\[Feature:MasterUpgrade\]"

# Run old tests with new kubectl
cd ../kubernetes_old
kubetest --provider=gke --test --test_args="--kubectl-path=$(pwd)/../kubernetes/cluster/kubectl.sh"
```

If you are just testing version-skew, you may want to just deploy at one
version and then test at another version, instead of going through the whole
upgrade process:

```sh
# With the same setup as above

# Deploy a cluster at the new version
cd ./kubernetes
kubetest --up

# Run new tests with old kubectl
kubetest --test --test_args="--kubectl-path=$(pwd)/../kubernetes_old/cluster/kubectl.sh"

# Run old tests with new kubectl
cd ../kubernetes_old
kubetest --test --test_args="--kubectl-path=$(pwd)/../kubernetes/cluster/kubectl.sh"
```

#### Test jobs naming convention

**Version skew tests** are named as
`<cloud-provider>-<master&node-version>-<kubectl-version>-<image-name>-kubectl-skew`
e.g: `gke-1.5-1.6-cvm-kubectl-skew` means cloud provider is GKE;
master and nodes are built from `release-1.5` branch;
`kubectl` is built from `release-1.6` branch;
image name is cvm (container_vm).
The test suite is always the older one in version skew tests. e.g. from release-1.5 in this case.

**Upgrade tests**:

If a test job name ends with `upgrade-cluster`, it means we first upgrade
the cluster (i.e. master and nodes) and then run the old test suite with new kubectl.

If a test job name ends with `upgrade-cluster-new`, it means we first upgrade
the cluster (i.e. master and nodes) and then run the new test suite with new kubectl.

If a test job name ends with `upgrade-master`, it means we first upgrade
the master and keep the nodes in old version and then run the old test suite with new kubectl.

There are some examples in the table,
where `->` means upgrading; container_vm (cvm) and gci are image names.

| test name | test suite | master version (image) | node version (image) | kubectl
| --------- | :--------: | :----: | :---:| :---:
| gce-1.5-1.6-upgrade-cluster | 1.5 | 1.5->1.6 | 1.5->1.6 | 1.6
| gce-1.5-1.6-upgrade-cluster-new | 1.6 | 1.5->1.6 | 1.5->1.6 | 1.6
| gce-1.5-1.6-upgrade-master | 1.5 | 1.5->1.6 | 1.5 | 1.6
| gke-container_vm-1.5-container_vm-1.6-upgrade-cluster | 1.5 | 1.5->1.6 (cvm) | 1.5->1.6 (cvm) | 1.6
| gke-gci-1.5-container_vm-1.6-upgrade-cluster-new | 1.6 | 1.5->1.6 (gci) | 1.5->1.6 (cvm) | 1.6
| gke-gci-1.5-container_vm-1.6-upgrade-master | 1.5 | 1.5->1.6 (gci) | 1.5 (cvm) | 1.6

## Kinds of tests

We are working on implementing clearer partitioning of our e2e tests to make
running a known set of tests easier (#10548). Tests can be labeled with any of
the following labels, in order of increasing precedence (that is, each label
listed below supersedes the previous ones):

  - If a test has no labels, it is expected to run fast (under five minutes), be
able to be run in parallel, and be consistent.

  - `[Slow]`: If a test takes more than five minutes to run (by itself or in
parallel with many other tests), it is labeled `[Slow]`. This partition allows
us to run almost all of our tests quickly in parallel, without waiting for the
stragglers to finish.

  - `[Serial]`: If a test cannot be run in parallel with other tests (e.g. it
takes too many resources or restarts nodes), it is labeled `[Serial]`, and
should be run in serial as part of a separate suite.

  - `[Disruptive]`: If a test restarts components that might cause other tests
to fail or break the cluster completely, it is labeled `[Disruptive]`. Any
`[Disruptive]` test is also assumed to qualify for the `[Serial]` label, but
need not be labeled as both. These tests are not run against soak clusters to
avoid restarting components.

  - `[Flaky]`: If a test is found to be flaky and we have decided that it's too
hard to fix in the short term (e.g. it's going to take a full engineer-week), it
receives the `[Flaky]` label until it is fixed. The `[Flaky]` label should be
used very sparingly, and should be accompanied with a reference to the issue for
de-flaking the test, because while a test remains labeled `[Flaky]`, it is not
monitored closely in CI. `[Flaky]` tests are by default not run, unless a
`focus` or `skip` argument is explicitly given.

  - `[Feature:.+]`: If a test has non-default requirements to run or targets
some non-core functionality, and thus should not be run as part of the standard
suite, it receives a `[Feature:.+]` label, e.g. `[Feature:Performance]` or
`[Feature:Ingress]`. `[Feature:.+]` tests are not run in our core suites,
instead running in custom suites. If a feature is experimental or alpha and is
not enabled by default due to being incomplete or potentially subject to
breaking changes, it does *not* block PR merges, and thus should run in
some separate test suites owned by the feature owner(s)
(see [Continuous Integration](#continuous-integration) below).

  - `[Conformance]`: Designate that this test is included in the Conformance
test suite for [Conformance Testing](sig-architecture/conformance-tests.md). This test must
meet a number of [requirements](sig-architecture/conformance-tests.md#conformance-test-requirements)
to be eligible for this tag. This tag does not supersed any other labels.

  - The following tags are not considered to be exhaustively applied, but are
intended to further categorize existing `[Conformance]` tests, or tests that are
being considered as candidate for promotion to `[Conformance]` as we work to
refine requirements:
    - `[Privileged]`: This is a test that requires privileged access
    - `[Internet]`: This is a test that assumes access to the public internet
    - `[Deprecated]`: This is a test that exercises a deprecated feature
    - `[Alpha]`: This is a test that exercises an alpha feature
    - `[Beta]`: This is a test that exercises a beta feature

Every test should be owned by a [SIG](/sig-list.md),
and have a corresponding `[sig-<name>]` label.

### Viper configuration and hierarchichal test parameters.

The future of e2e test configuration idioms will be increasingly defined using viper, and decreasingly via flags.

Flags in general fall apart once tests become sufficiently complicated.  So, even if we could use another flag library, it wouldn't be ideal.

To use viper, rather than flags, to configure your tests:

- Just add "e2e.json" to the current directory you are in, and define parameters in it... i.e. `"kubeconfig":"/tmp/x"`.

Note that advanced testing parameters, and hierarchichally defined parameters, are only defined in viper, to see what they are, you can dive into [TestContextType](https://git.k8s.io/kubernetes/test/e2e/framework/test_context.go).

In time, it is our intent to add or autogenerate a sample viper configuration that includes all e2e parameters, to ship with kubernetes.

### Conformance tests

For more information on Conformance tests please see the [Conformance Testing](sig-architecture/conformance-tests.md)

## Continuous Integration

A quick overview of how we run e2e CI on Kubernetes.

### What is CI?

We run a battery of [release-blocking jobs](https://k8s-testgrid.appspot.com/sig-release-master-blocking)
against `HEAD` of the master branch on a continuous basis, and block merges
via [Tide](https://git.k8s.io/test-infra/prow/cmd/tide) on a subset of those
tests if they fail.

CI results can be found at [ci-test.k8s.io](http://ci-test.k8s.io), e.g.
[ci-test.k8s.io/kubernetes-e2e-gce/10594](http://ci-test.k8s.io/kubernetes-e2e-gce/10594).

### What runs in CI?

We run all default tests (those that aren't marked `[Flaky]` or `[Feature:.+]`)
against GCE and GKE. To minimize the time from regression-to-green-run, we
partition tests across different jobs:

  - `kubernetes-e2e-<provider>` runs all non-`[Slow]`, non-`[Serial]`,
non-`[Disruptive]`, non-`[Flaky]`, non-`[Feature:.+]` tests in parallel.

  - `kubernetes-e2e-<provider>-slow` runs all `[Slow]`, non-`[Serial]`,
non-`[Disruptive]`, non-`[Flaky]`, non-`[Feature:.+]` tests in parallel.

  - `kubernetes-e2e-<provider>-serial` runs all `[Serial]` and `[Disruptive]`,
non-`[Flaky]`, non-`[Feature:.+]` tests in serial.

We also run non-default tests if the tests exercise general-availability ("GA")
features that require a special environment to run in, e.g.
`kubernetes-e2e-gce-scalability` and `kubernetes-kubemark-gce`, which test for
Kubernetes performance.

#### Non-default tests

Many `[Feature:.+]` tests we don't run in CI. These tests are for features that
are experimental (often in the `experimental` API), and aren't enabled by
default.

### The PR-builder

We also run a battery of tests against every PR before we merge it. These tests
are equivalent to `kubernetes-gce`: it runs all non-`[Slow]`, non-`[Serial]`,
non-`[Disruptive]`, non-`[Flaky]`, non-`[Feature:.+]` tests in parallel. These
tests are considered "smoke tests" to give a decent signal that the PR doesn't
break most functionality. Results for your PR can be found at
[pr-test.k8s.io](http://pr-test.k8s.io), e.g.
[pr-test.k8s.io/20354](http://pr-test.k8s.io/20354) for #20354.

### Adding a test to CI

As mentioned above, prior to adding a new test, it is a good idea to perform a
`-ginkgo.dryRun=true` on the system, in order to see if a behavior is already
being tested, or to determine if it may be possible to augment an existing set
of tests for a specific use case.

If a behavior does not currently have coverage and a developer wishes to add a
new e2e test, navigate to the ./test/e2e directory and create a new test using
the existing suite as a guide.

**NOTE:** To build/run with tests in a new directory within ./test/e2e, add the 
directory to import list in ./test/e2e/e2e_test.go

TODO(#20357): Create a self-documented example which has been disabled, but can
be copied to create new tests and outlines the capabilities and libraries used.

When writing a test, consult #kinds-of-tests above to determine how your test
should be marked, (e.g. `[Slow]`, `[Serial]`; remember, by default we assume a
test can run in parallel with other tests!).

When first adding a test it should *not* go straight into CI, because failures
block ordinary development. A test should only be added to CI after is has been
running in some non-CI suite long enough to establish a track record showing
that the test does not fail when run against *working* software. Note also that
tests running in CI are generally running on a well-loaded cluster, so must
contend for resources; see above about [kinds of tests](#kinds_of_tests).

Generally, a feature starts as `experimental`, and will be run in some suite
owned by the team developing the feature. If a feature is in beta or GA, it
*should* block PR merges and releases. In moving from experimental to beta or GA, tests
that are expected to pass by default should simply remove the `[Feature:.+]`
label, and will be incorporated into our core suites. If tests are not expected
to pass by default, (e.g. they require a special environment such as added
quota,) they should remain with the `[Feature:.+]` label.

Occasionally, we'll want to add tests to better exercise features that are
already GA. These tests also shouldn't go straight to CI. They should begin by
being marked as `[Flaky]` to be run outside of CI, and once a track-record for
them is established, they may be promoted out of `[Flaky]`.

### Moving a test out of CI

If we have determined that a test is known-flaky and cannot be fixed in the
short-term, we may move it out of CI indefinitely. This move should be used
sparingly, as it effectively means that we have no coverage of that test. When a
test is demoted, it should be marked `[Flaky]` with a comment accompanying the
label with a reference to an issue opened to fix the test.

## Performance Evaluation

Another benefit of the e2e tests is the ability to create reproducible loads on
the system, which can then be used to determine the responsiveness, or analyze
other characteristics of the system. For example, the density tests load the
system to 30,50,100 pods per/node and measures the different characteristics of
the system, such as throughput, api-latency, etc.

For a good overview of how we analyze performance data, please read the
following [post](https://kubernetes.io/blog/2015/09/kubernetes-performance-measurements-and/)

For developers who are interested in doing their own performance analysis, we
recommend setting up [prometheus](http://prometheus.io/) for data collection,
and using [grafana](https://prometheus.io/docs/visualization/grafana/) to
visualize the data.  There also exists the option of pushing your own metrics in
from the tests using a
[prom-push-gateway](http://prometheus.io/docs/instrumenting/pushing/).
Containers for all of these components can be found
[here](https://hub.docker.com/u/prom/).

For more accurate measurements, you may wish to set up prometheus external to
kubernetes in an environment where it can access the major system components
(api-server, controller-manager, scheduler). This is especially useful when
attempting to gather metrics in a load-balanced api-server environment, because
all api-servers can be analyzed independently as well as collectively. On
startup, configuration file is passed to prometheus that specifies the endpoints
that prometheus will scrape, as well as the sampling interval.

```
#prometheus.conf
job: {
  name: "kubernetes"
  scrape_interval: "1s"
  target_group: {
    # apiserver(s)
    target: "http://localhost:8080/metrics"
    # scheduler
    target: "http://localhost:10251/metrics"
    # controller-manager
    target: "http://localhost:10252/metrics"
  }
}
```

Once prometheus is scraping the kubernetes endpoints, that data can then be
plotted using promdash, and alerts can be created against the assortment of
metrics that kubernetes provides.

## One More Thing

You should also know the [testing conventions](../guide/coding-conventions.md#testing-conventions).

**HAPPY TESTING!**
=======
This file is a placeholder to preserve links.  Please remove by April 30, 2019 or the release of kubernetes 1.13, whichever comes first.
>>>>>>> b7b910a2
<|MERGE_RESOLUTION|>--- conflicted
+++ resolved
@@ -1,763 +1,3 @@
 This file has moved to https://git.k8s.io/community/contributors/devel/sig-testing/e2e-tests.md.
 
-<<<<<<< HEAD
-**Table of Contents**
-
-- [End-to-End Testing in Kubernetes](#end-to-end-testing-in-kubernetes)
-  - [Overview](#overview)
-  - [Building Kubernetes and Running the Tests](#building-kubernetes-and-running-the-tests)
-    - [Cleaning up](#cleaning-up)
-  - [Advanced testing](#advanced-testing)
-    - [Extracting a specific version of kubernetes](#extracting-a-specific-version-of-kubernetes)
-    - [Bringing up a cluster for testing](#bringing-up-a-cluster-for-testing)
-    - [Federation e2e tests](#federation-e2e-tests)
-      - [Configuring federation e2e tests](#configuring-federation-e2e-tests)
-      - [Image Push Repository](#image-push-repository)
-      - [Build](#build)
-      - [Deploy federation control plane](#deploy-federation-control-plane)
-      - [Run the Tests](#run-the-tests)
-      - [Teardown](#teardown)
-      - [Shortcuts for test developers](#shortcuts-for-test-developers)
-    - [Debugging clusters](#debugging-clusters)
-    - [Local clusters](#local-clusters)
-      - [Testing against local clusters](#testing-against-local-clusters)
-    - [Version-skewed and upgrade testing](#version-skewed-and-upgrade-testing)
-      - [Test jobs naming convention](#test-jobs-naming-convention)
-  - [Kinds of tests](#kinds-of-tests)
-    - [Viper configuration and hierarchichal test parameters.](#viper-configuration-and-hierarchichal-test-parameters)
-    - [Conformance tests](#conformance-tests)
-  - [Continuous Integration](#continuous-integration)
-    - [What is CI?](#what-is-ci)
-    - [What runs in CI?](#what-runs-in-ci)
-      - [Non-default tests](#non-default-tests)
-    - [The PR-builder](#the-pr-builder)
-    - [Adding a test to CI](#adding-a-test-to-ci)
-    - [Moving a test out of CI](#moving-a-test-out-of-ci)
-  - [Performance Evaluation](#performance-evaluation)
-  - [One More Thing](#one-more-thing)
-
-
-## Overview
-
-End-to-end (e2e) tests for Kubernetes provide a mechanism to test end-to-end
-behavior of the system, and is the last signal to ensure end user operations
-match developer specifications. Although unit and integration tests provide a
-good signal, in a distributed system like Kubernetes it is not uncommon that a
-minor change may pass all unit and integration tests, but cause unforeseen
-changes at the system level.
-
-The primary objectives of the e2e tests are to ensure a consistent and reliable
-behavior of the kubernetes code base, and to catch hard-to-test bugs before
-users do, when unit and integration tests are insufficient.
-
-The e2e tests in kubernetes are built atop of
-[Ginkgo](http://onsi.github.io/ginkgo/) and
-[Gomega](http://onsi.github.io/gomega/). There are a host of features that this
-Behavior-Driven Development (BDD) testing framework provides, and it is
-recommended that the developer read the documentation prior to diving into the
- tests.
-
-The purpose of *this* document is to serve as a primer for developers who are
-looking to execute or add tests using a local development environment.
-
-Before writing new tests or making substantive changes to existing tests, you
-should also read [Writing Good e2e Tests](writing-good-e2e-tests.md)
-
-## Building Kubernetes and Running the Tests
-
-There are a variety of ways to run e2e tests, but we aim to decrease the number
-of ways to run e2e tests to a canonical way: `kubetest`.
-
-You can install `kubetest` as follows:
-```sh
-go get -u k8s.io/test-infra/kubetest
-```
-
-You can run an end-to-end test which will bring up a master and nodes, perform
-some tests, and then tear everything down. Make sure you have followed the
-getting started steps for your chosen cloud platform (which might involve
-changing the --provider flag value to something other than "gce").
-
-You can quickly recompile the e2e testing framework via `go install ./test/e2e`.
-This will not do anything besides allow you to verify that the go code compiles.
-If you want to run your e2e testing framework without re-provisioning the e2e setup,
-you can do so via `make WHAT=test/e2e/e2e.test`, and then re-running the ginkgo tests.
-
-To build Kubernetes, up a cluster, run tests, and tear everything down, use:
-
-```sh
-kubetest --build --up --test --down
-```
-
-If you'd like to just perform one of these steps, here are some examples:
-
-```sh
-# Build binaries for testing
-kubetest --build
-
-# Create a fresh cluster.  Deletes a cluster first, if it exists
-kubetest --up
-
-# Run all tests
-kubetest --test
-
-# Run tests matching the regex "\[Feature:Performance\]" against a local cluster
-# Specify "--provider=local" flag when running the tests locally
-kubetest --test --test_args="--ginkgo.focus=\[Feature:Performance\]" --provider=local
-
-# Conversely, exclude tests that match the regex "Pods.*env"
-kubetest --test --test_args="--ginkgo.skip=Pods.*env"
-
-# Run tests in parallel, skip any that must be run serially
-GINKGO_PARALLEL=y kubetest --test --test_args="--ginkgo.skip=\[Serial\]"
-
-# Run tests in parallel, skip any that must be run serially and keep the test namespace if test failed
-GINKGO_PARALLEL=y kubetest --test --test_args="--ginkgo.skip=\[Serial\] --delete-namespace-on-failure=false"
-
-# Flags can be combined, and their actions will take place in this order:
-# --build, --up, --test, --down
-#
-# You can also specify an alternative provider, such as 'aws'
-#
-# e.g.:
-kubetest --provider=aws --build --up --test --down
-
-# -ctl can be used to quickly call kubectl against your e2e cluster. Useful for
-# cleaning up after a failed test or viewing logs.
-# kubectl output is default on, you can use --verbose-commands=false to suppress output.
-kubetest -ctl='get events'
-kubetest -ctl='delete pod foobar'
-```
-
-The tests are built into a single binary which can be used to deploy a
-Kubernetes system or run tests against an already-deployed Kubernetes system.
-See `kubetest --help` (or the flag definitions in `hack/e2e.go`) for
-more options, such as reusing an existing cluster.
-
-### Cleaning up
-
-During a run, pressing `control-C` should result in an orderly shutdown, but if
-something goes wrong and you still have some VMs running you can force a cleanup
-with this command:
-
-```sh
-kubetest --down
-```
-
-## Advanced testing
-
-### Extracting a specific version of kubernetes
-
-The `kubetest` binary can download and extract a specific version of kubernetes,
-both the server, client and test binaries. The `--extract=E` flag enables this
-functionality.
-
-There are a variety of values to pass this flag:
-
-```sh
-# Official builds: <ci|release>/<latest|stable>[-N.N]
-kubetest --extract=ci/latest --up  # Deploy the latest ci build.
-kubetest --extract=ci/latest-1.5 --up  # Deploy the latest 1.5 CI build.
-kubetest --extract=release/latest --up  # Deploy the latest RC.
-kubetest --extract=release/stable-1.5 --up  # Deploy the 1.5 release.
-
-# A specific version:
-kubetest --extract=v1.5.1 --up  # Deploy 1.5.1
-kubetest --extract=v1.5.2-beta.0  --up  # Deploy 1.5.2-beta.0
-kubetest --extract=gs://foo/bar  --up  # --stage=gs://foo/bar
-
-# Whatever GKE is using (gke, gke-staging, gke-test):
-kubetest --extract=gke  --up  # Deploy whatever GKE prod uses
-
-# Using a GCI version:
-kubetest --extract=gci/gci-canary --up  # Deploy the version for next gci release
-kubetest --extract=gci/gci-57  # Deploy the version bound to gci m57
-kubetest --extract=gci/gci-57/ci/latest  # Deploy the latest CI build using gci m57 for the VM image
-
-# Reuse whatever is already built
-kubetest --up  # Most common. Note, no extract flag
-kubetest --build --up  # Most common. Note, no extract flag
-kubetest --build --stage=gs://foo/bar --extract=local --up  # Extract the staged version
-```
-
-### Bringing up a cluster for testing
-
-If you want, you may bring up a cluster in some other manner and run tests
-against it. To do so, or to do other non-standard test things, you can pass
-arguments into Ginkgo using `--test_args` (e.g. see above). For the purposes of
-brevity, we will look at a subset of the options, which are listed below:
-
-```
---ginkgo.dryRun=false: If set, ginkgo will walk the test hierarchy without
-actually running anything.
-
---ginkgo.failFast=false: If set, ginkgo will stop running a test suite after a
-failure occurs.
-
---ginkgo.failOnPending=false: If set, ginkgo will mark the test suite as failed
-if any specs are pending.
-
---ginkgo.focus="": If set, ginkgo will only run specs that match this regular
-expression.
-
---ginkgo.noColor="n": If set to "y", ginkgo will not use color in the output
-
---ginkgo.skip="": If set, ginkgo will only run specs that do not match this
-regular expression.
-
---ginkgo.trace=false: If set, default reporter prints out the full stack trace
-when a failure occurs
-
---ginkgo.v=false: If set, default reporter print out all specs as they begin.
-
---host="": The host, or api-server, to connect to
-
---kubeconfig="": Path to kubeconfig containing embedded authinfo.
-
---provider="": The name of the Kubernetes provider (gce, gke, local, vagrant,
-etc.)
-
---repo-root="../../": Root directory of kubernetes repository, for finding test
-files.
-```
-
-Prior to running the tests, you may want to first create a simple auth file in
-your home directory, e.g. `$HOME/.kube/config`, with the following:
-
-```
-{
-  "User": "root",
-  "Password": ""
-}
-```
-
-As mentioned earlier there are a host of other options that are available, but
-they are left to the developer.
-
-**NOTE:** If you are running tests on a local cluster repeatedly, you may need
-to periodically perform some manual cleanup:
-
-  - `rm -rf /var/run/kubernetes`, clear kube generated credentials, sometimes
-stale permissions can cause problems.
-
-  - `sudo iptables -F`, clear ip tables rules left by the kube-proxy.
-
-### Reproducing failures in flaky tests
-You can run a test repeatedly until it fails. This is useful when debugging
-flaky tests. In order to do so, you need to set the following environment
-variable:
-```sh
-$ export GINKGO_UNTIL_IT_FAILS=true
-```
-
-After setting the environment variable, you can run the tests as before. The e2e
-script adds `--untilItFails=true` to ginkgo args if the environment variable is
-set. The flags asks ginkgo to run the test repeatedly until it fails.
-
-### Federation e2e tests
-
-By default, `e2e.go` provisions a single Kubernetes cluster, and any `Feature:Federation` ginkgo tests will be skipped.
-
-Federation e2e testing involve bringing up multiple "underlying" Kubernetes clusters,
-and deploying the federation control plane as a Kubernetes application on the underlying clusters.
-
-The federation e2e tests are still managed via `e2e.go`, but require some extra configuration items.
-
-#### Configuring federation e2e tests
-
-The following environment variables will enable federation e2e building, provisioning and testing.
-
-```sh
-$ export FEDERATION=true
-$ export E2E_ZONES="us-central1-a us-central1-b us-central1-f"
-```
-
-A Kubernetes cluster will be provisioned in each zone listed in `E2E_ZONES`. A zone can only appear once in the `E2E_ZONES` list.
-
-#### Image Push Repository
-
-Next, specify the docker repository where your ci images will be pushed.
-
-* **If `--provider=gce` or `--provider=gke`**:
-
-  If you use the same GCP project where you to run the e2e tests as the container image repository,
-  FEDERATION_PUSH_REPO_BASE environment variable will be defaulted to "gcr.io/${DEFAULT_GCP_PROJECT_NAME}".
-  You can skip ahead to the **Build** section.
-
-	You can simply set your push repo base based on your project name, and the necessary repositories will be
-  auto-created when you first push your container images.
-
-	```sh
-	$ export FEDERATION_PUSH_REPO_BASE="gcr.io/${GCE_PROJECT_NAME}"
-	```
-
-	Skip ahead to the **Build** section.
-
-* **For all other providers**:
-
-	You'll be responsible for creating and managing access to the repositories manually.
-
-	```sh
-	$ export FEDERATION_PUSH_REPO_BASE="quay.io/colin_hom"
-	```
-
-	Given this example, the `federation-apiserver` container image will be pushed to the repository
-	`quay.io/colin_hom/federation-apiserver`.
-
-	The docker client on the machine running `e2e.go` must have push access for the following pre-existing repositories:
-
-	* `${FEDERATION_PUSH_REPO_BASE}/federation-apiserver`
-	* `${FEDERATION_PUSH_REPO_BASE}/federation-controller-manager`
-
-	These repositories must allow public read access, as the e2e node docker daemons will not have any credentials. If you're using
-	GCE/GKE as your provider, the repositories will have read-access by default.
-
-#### Build
-
-* Compile the binaries and build container images:
-
-  ```sh
-  $ KUBE_RELEASE_RUN_TESTS=n KUBE_FASTBUILD=true kubetest -build
-  ```
-
-* Push the federation container images
-
-  ```sh
-  $ federation/develop/push-federation-images.sh
-  ```
-
-#### Deploy federation control plane
-
-The following command will create the underlying Kubernetes clusters in each of `E2E_ZONES`, and then provision the
-federation control plane in the cluster occupying the last zone in the `E2E_ZONES` list.
-
-```sh
-$ kubetest --up
-```
-
-#### Run the Tests
-
-This will run only the `Feature:Federation` e2e tests. You can omit the `ginkgo.focus` argument to run the entire e2e suite.
-
-```sh
-$ kubetest --test --test_args="--ginkgo.focus=\[Feature:Federation\]"
-```
-
-#### Teardown
-
-```sh
-$ kubetest --down
-```
-
-#### Shortcuts for test developers
-
-* To speed up `--up`, provision a single-node kubernetes cluster in a single e2e zone:
-
-  `NUM_NODES=1 E2E_ZONES="us-central1-f"`
-
-  Keep in mind that some tests may require multiple underlying clusters and/or minimum compute resource availability.
-
-* If you're hacking around with the federation control plane deployment itself,
-  you can quickly re-deploy the federation control plane Kubernetes manifests without tearing any resources down.
-  To re-deploy the federation control plane after running `--up` for the first time:
-
-  ```sh
-  $ federation/cluster/federation-up.sh
-  ```
-
-### Debugging clusters
-
-If a cluster fails to initialize, or you'd like to better understand cluster
-state to debug a failed e2e test, you can use the `cluster/log-dump.sh` script
-to gather logs.
-
-This script requires that the cluster provider supports ssh. Assuming it does,
-running:
-
-```sh
-$ federation/cluster/log-dump.sh <directory>
-```
-
-will ssh to the master and all nodes and download a variety of useful logs to
-the provided directory (which should already exist).
-
-The Google-run Jenkins builds automatically collected these logs for every
-build, saving them in the `artifacts` directory uploaded to GCS.
-
-### Local clusters
-
-It can be much faster to iterate on a local cluster instead of a cloud-based
-one. To start a local cluster, you can run:
-
-```sh
-# The PATH construction is needed because PATH is one of the special-cased
-# environment variables not passed by sudo -E
-sudo PATH=$PATH hack/local-up-cluster.sh
-```
-
-This will start a single-node Kubernetes cluster than runs pods using the local
-docker daemon. Press Control-C to stop the cluster.
-
-You can generate a valid kubeconfig file by following instructions printed at the
-end of aforementioned script.
-
-#### Testing against local clusters
-
-In order to run an E2E test against a locally running cluster, first make sure
-to have a local build of the tests:
-
-```sh
-kubetest --build
-```
-
-Then point the tests at a custom host directly:
-
-```sh
-export KUBECONFIG=/path/to/kubeconfig
-kubetest --provider=local --test
-```
-
-To control the tests that are run:
-
-```sh
-kubetest --provider=local --test --test_args="--ginkgo.focus=Secrets"
-```
-
-You will also likely need to specify `minStartupPods` to match the number of
-nodes in your cluster. If you're testing against a cluster set up by
-`local-up-cluster.sh`, you will need to do the following:
-
-```sh
-kubetest --provider=local --test --test_args="--minStartupPods=1 --ginkgo.focus=Secrets"
-```
-
-### Version-skewed and upgrade testing
-
-We run version-skewed tests to check that newer versions of Kubernetes work
-similarly enough to older versions.  The general strategy is to cover the following cases:
-
-1. One version of `kubectl` with another version of the cluster and tests (e.g.
-   that v1.2 and v1.4 `kubectl` doesn't break v1.3 tests running against a v1.3
-   cluster).
-1. A newer version of the Kubernetes master with older nodes and tests (e.g.
-   that upgrading a master to v1.3 with nodes at v1.2 still passes v1.2 tests).
-1. A newer version of the whole cluster with older tests (e.g. that a cluster
-   upgraded---master and nodes---to v1.3 still passes v1.2 tests).
-1. That an upgraded cluster functions the same as a brand-new cluster of the
-   same version (e.g. a cluster upgraded to v1.3 passes the same v1.3 tests as
-   a newly-created v1.3 cluster).
-
-[kubetest](https://git.k8s.io/test-infra/kubetest) is
-the authoritative source on how to run version-skewed tests, but below is a
-quick-and-dirty tutorial.
-
-```sh
-# Assume you have two copies of the Kubernetes repository checked out, at
-# ./kubernetes and ./kubernetes_old
-
-# If using GKE:
-export CLUSTER_API_VERSION=${OLD_VERSION}
-
-# Deploy a cluster at the old version; see above for more details
-cd ./kubernetes_old
-kubetest --up
-
-# Upgrade the cluster to the new version
-#
-# If using GKE, add --upgrade-target=${NEW_VERSION}
-#
-# You can target Feature:MasterUpgrade or Feature:ClusterUpgrade
-cd ../kubernetes
-kubetest --provider=gke --test --check-version-skew=false --test_args="--ginkgo.focus=\[Feature:MasterUpgrade\]"
-
-# Run old tests with new kubectl
-cd ../kubernetes_old
-kubetest --provider=gke --test --test_args="--kubectl-path=$(pwd)/../kubernetes/cluster/kubectl.sh"
-```
-
-If you are just testing version-skew, you may want to just deploy at one
-version and then test at another version, instead of going through the whole
-upgrade process:
-
-```sh
-# With the same setup as above
-
-# Deploy a cluster at the new version
-cd ./kubernetes
-kubetest --up
-
-# Run new tests with old kubectl
-kubetest --test --test_args="--kubectl-path=$(pwd)/../kubernetes_old/cluster/kubectl.sh"
-
-# Run old tests with new kubectl
-cd ../kubernetes_old
-kubetest --test --test_args="--kubectl-path=$(pwd)/../kubernetes/cluster/kubectl.sh"
-```
-
-#### Test jobs naming convention
-
-**Version skew tests** are named as
-`<cloud-provider>-<master&node-version>-<kubectl-version>-<image-name>-kubectl-skew`
-e.g: `gke-1.5-1.6-cvm-kubectl-skew` means cloud provider is GKE;
-master and nodes are built from `release-1.5` branch;
-`kubectl` is built from `release-1.6` branch;
-image name is cvm (container_vm).
-The test suite is always the older one in version skew tests. e.g. from release-1.5 in this case.
-
-**Upgrade tests**:
-
-If a test job name ends with `upgrade-cluster`, it means we first upgrade
-the cluster (i.e. master and nodes) and then run the old test suite with new kubectl.
-
-If a test job name ends with `upgrade-cluster-new`, it means we first upgrade
-the cluster (i.e. master and nodes) and then run the new test suite with new kubectl.
-
-If a test job name ends with `upgrade-master`, it means we first upgrade
-the master and keep the nodes in old version and then run the old test suite with new kubectl.
-
-There are some examples in the table,
-where `->` means upgrading; container_vm (cvm) and gci are image names.
-
-| test name | test suite | master version (image) | node version (image) | kubectl
-| --------- | :--------: | :----: | :---:| :---:
-| gce-1.5-1.6-upgrade-cluster | 1.5 | 1.5->1.6 | 1.5->1.6 | 1.6
-| gce-1.5-1.6-upgrade-cluster-new | 1.6 | 1.5->1.6 | 1.5->1.6 | 1.6
-| gce-1.5-1.6-upgrade-master | 1.5 | 1.5->1.6 | 1.5 | 1.6
-| gke-container_vm-1.5-container_vm-1.6-upgrade-cluster | 1.5 | 1.5->1.6 (cvm) | 1.5->1.6 (cvm) | 1.6
-| gke-gci-1.5-container_vm-1.6-upgrade-cluster-new | 1.6 | 1.5->1.6 (gci) | 1.5->1.6 (cvm) | 1.6
-| gke-gci-1.5-container_vm-1.6-upgrade-master | 1.5 | 1.5->1.6 (gci) | 1.5 (cvm) | 1.6
-
-## Kinds of tests
-
-We are working on implementing clearer partitioning of our e2e tests to make
-running a known set of tests easier (#10548). Tests can be labeled with any of
-the following labels, in order of increasing precedence (that is, each label
-listed below supersedes the previous ones):
-
-  - If a test has no labels, it is expected to run fast (under five minutes), be
-able to be run in parallel, and be consistent.
-
-  - `[Slow]`: If a test takes more than five minutes to run (by itself or in
-parallel with many other tests), it is labeled `[Slow]`. This partition allows
-us to run almost all of our tests quickly in parallel, without waiting for the
-stragglers to finish.
-
-  - `[Serial]`: If a test cannot be run in parallel with other tests (e.g. it
-takes too many resources or restarts nodes), it is labeled `[Serial]`, and
-should be run in serial as part of a separate suite.
-
-  - `[Disruptive]`: If a test restarts components that might cause other tests
-to fail or break the cluster completely, it is labeled `[Disruptive]`. Any
-`[Disruptive]` test is also assumed to qualify for the `[Serial]` label, but
-need not be labeled as both. These tests are not run against soak clusters to
-avoid restarting components.
-
-  - `[Flaky]`: If a test is found to be flaky and we have decided that it's too
-hard to fix in the short term (e.g. it's going to take a full engineer-week), it
-receives the `[Flaky]` label until it is fixed. The `[Flaky]` label should be
-used very sparingly, and should be accompanied with a reference to the issue for
-de-flaking the test, because while a test remains labeled `[Flaky]`, it is not
-monitored closely in CI. `[Flaky]` tests are by default not run, unless a
-`focus` or `skip` argument is explicitly given.
-
-  - `[Feature:.+]`: If a test has non-default requirements to run or targets
-some non-core functionality, and thus should not be run as part of the standard
-suite, it receives a `[Feature:.+]` label, e.g. `[Feature:Performance]` or
-`[Feature:Ingress]`. `[Feature:.+]` tests are not run in our core suites,
-instead running in custom suites. If a feature is experimental or alpha and is
-not enabled by default due to being incomplete or potentially subject to
-breaking changes, it does *not* block PR merges, and thus should run in
-some separate test suites owned by the feature owner(s)
-(see [Continuous Integration](#continuous-integration) below).
-
-  - `[Conformance]`: Designate that this test is included in the Conformance
-test suite for [Conformance Testing](sig-architecture/conformance-tests.md). This test must
-meet a number of [requirements](sig-architecture/conformance-tests.md#conformance-test-requirements)
-to be eligible for this tag. This tag does not supersed any other labels.
-
-  - The following tags are not considered to be exhaustively applied, but are
-intended to further categorize existing `[Conformance]` tests, or tests that are
-being considered as candidate for promotion to `[Conformance]` as we work to
-refine requirements:
-    - `[Privileged]`: This is a test that requires privileged access
-    - `[Internet]`: This is a test that assumes access to the public internet
-    - `[Deprecated]`: This is a test that exercises a deprecated feature
-    - `[Alpha]`: This is a test that exercises an alpha feature
-    - `[Beta]`: This is a test that exercises a beta feature
-
-Every test should be owned by a [SIG](/sig-list.md),
-and have a corresponding `[sig-<name>]` label.
-
-### Viper configuration and hierarchichal test parameters.
-
-The future of e2e test configuration idioms will be increasingly defined using viper, and decreasingly via flags.
-
-Flags in general fall apart once tests become sufficiently complicated.  So, even if we could use another flag library, it wouldn't be ideal.
-
-To use viper, rather than flags, to configure your tests:
-
-- Just add "e2e.json" to the current directory you are in, and define parameters in it... i.e. `"kubeconfig":"/tmp/x"`.
-
-Note that advanced testing parameters, and hierarchichally defined parameters, are only defined in viper, to see what they are, you can dive into [TestContextType](https://git.k8s.io/kubernetes/test/e2e/framework/test_context.go).
-
-In time, it is our intent to add or autogenerate a sample viper configuration that includes all e2e parameters, to ship with kubernetes.
-
-### Conformance tests
-
-For more information on Conformance tests please see the [Conformance Testing](sig-architecture/conformance-tests.md)
-
-## Continuous Integration
-
-A quick overview of how we run e2e CI on Kubernetes.
-
-### What is CI?
-
-We run a battery of [release-blocking jobs](https://k8s-testgrid.appspot.com/sig-release-master-blocking)
-against `HEAD` of the master branch on a continuous basis, and block merges
-via [Tide](https://git.k8s.io/test-infra/prow/cmd/tide) on a subset of those
-tests if they fail.
-
-CI results can be found at [ci-test.k8s.io](http://ci-test.k8s.io), e.g.
-[ci-test.k8s.io/kubernetes-e2e-gce/10594](http://ci-test.k8s.io/kubernetes-e2e-gce/10594).
-
-### What runs in CI?
-
-We run all default tests (those that aren't marked `[Flaky]` or `[Feature:.+]`)
-against GCE and GKE. To minimize the time from regression-to-green-run, we
-partition tests across different jobs:
-
-  - `kubernetes-e2e-<provider>` runs all non-`[Slow]`, non-`[Serial]`,
-non-`[Disruptive]`, non-`[Flaky]`, non-`[Feature:.+]` tests in parallel.
-
-  - `kubernetes-e2e-<provider>-slow` runs all `[Slow]`, non-`[Serial]`,
-non-`[Disruptive]`, non-`[Flaky]`, non-`[Feature:.+]` tests in parallel.
-
-  - `kubernetes-e2e-<provider>-serial` runs all `[Serial]` and `[Disruptive]`,
-non-`[Flaky]`, non-`[Feature:.+]` tests in serial.
-
-We also run non-default tests if the tests exercise general-availability ("GA")
-features that require a special environment to run in, e.g.
-`kubernetes-e2e-gce-scalability` and `kubernetes-kubemark-gce`, which test for
-Kubernetes performance.
-
-#### Non-default tests
-
-Many `[Feature:.+]` tests we don't run in CI. These tests are for features that
-are experimental (often in the `experimental` API), and aren't enabled by
-default.
-
-### The PR-builder
-
-We also run a battery of tests against every PR before we merge it. These tests
-are equivalent to `kubernetes-gce`: it runs all non-`[Slow]`, non-`[Serial]`,
-non-`[Disruptive]`, non-`[Flaky]`, non-`[Feature:.+]` tests in parallel. These
-tests are considered "smoke tests" to give a decent signal that the PR doesn't
-break most functionality. Results for your PR can be found at
-[pr-test.k8s.io](http://pr-test.k8s.io), e.g.
-[pr-test.k8s.io/20354](http://pr-test.k8s.io/20354) for #20354.
-
-### Adding a test to CI
-
-As mentioned above, prior to adding a new test, it is a good idea to perform a
-`-ginkgo.dryRun=true` on the system, in order to see if a behavior is already
-being tested, or to determine if it may be possible to augment an existing set
-of tests for a specific use case.
-
-If a behavior does not currently have coverage and a developer wishes to add a
-new e2e test, navigate to the ./test/e2e directory and create a new test using
-the existing suite as a guide.
-
-**NOTE:** To build/run with tests in a new directory within ./test/e2e, add the 
-directory to import list in ./test/e2e/e2e_test.go
-
-TODO(#20357): Create a self-documented example which has been disabled, but can
-be copied to create new tests and outlines the capabilities and libraries used.
-
-When writing a test, consult #kinds-of-tests above to determine how your test
-should be marked, (e.g. `[Slow]`, `[Serial]`; remember, by default we assume a
-test can run in parallel with other tests!).
-
-When first adding a test it should *not* go straight into CI, because failures
-block ordinary development. A test should only be added to CI after is has been
-running in some non-CI suite long enough to establish a track record showing
-that the test does not fail when run against *working* software. Note also that
-tests running in CI are generally running on a well-loaded cluster, so must
-contend for resources; see above about [kinds of tests](#kinds_of_tests).
-
-Generally, a feature starts as `experimental`, and will be run in some suite
-owned by the team developing the feature. If a feature is in beta or GA, it
-*should* block PR merges and releases. In moving from experimental to beta or GA, tests
-that are expected to pass by default should simply remove the `[Feature:.+]`
-label, and will be incorporated into our core suites. If tests are not expected
-to pass by default, (e.g. they require a special environment such as added
-quota,) they should remain with the `[Feature:.+]` label.
-
-Occasionally, we'll want to add tests to better exercise features that are
-already GA. These tests also shouldn't go straight to CI. They should begin by
-being marked as `[Flaky]` to be run outside of CI, and once a track-record for
-them is established, they may be promoted out of `[Flaky]`.
-
-### Moving a test out of CI
-
-If we have determined that a test is known-flaky and cannot be fixed in the
-short-term, we may move it out of CI indefinitely. This move should be used
-sparingly, as it effectively means that we have no coverage of that test. When a
-test is demoted, it should be marked `[Flaky]` with a comment accompanying the
-label with a reference to an issue opened to fix the test.
-
-## Performance Evaluation
-
-Another benefit of the e2e tests is the ability to create reproducible loads on
-the system, which can then be used to determine the responsiveness, or analyze
-other characteristics of the system. For example, the density tests load the
-system to 30,50,100 pods per/node and measures the different characteristics of
-the system, such as throughput, api-latency, etc.
-
-For a good overview of how we analyze performance data, please read the
-following [post](https://kubernetes.io/blog/2015/09/kubernetes-performance-measurements-and/)
-
-For developers who are interested in doing their own performance analysis, we
-recommend setting up [prometheus](http://prometheus.io/) for data collection,
-and using [grafana](https://prometheus.io/docs/visualization/grafana/) to
-visualize the data.  There also exists the option of pushing your own metrics in
-from the tests using a
-[prom-push-gateway](http://prometheus.io/docs/instrumenting/pushing/).
-Containers for all of these components can be found
-[here](https://hub.docker.com/u/prom/).
-
-For more accurate measurements, you may wish to set up prometheus external to
-kubernetes in an environment where it can access the major system components
-(api-server, controller-manager, scheduler). This is especially useful when
-attempting to gather metrics in a load-balanced api-server environment, because
-all api-servers can be analyzed independently as well as collectively. On
-startup, configuration file is passed to prometheus that specifies the endpoints
-that prometheus will scrape, as well as the sampling interval.
-
-```
-#prometheus.conf
-job: {
-  name: "kubernetes"
-  scrape_interval: "1s"
-  target_group: {
-    # apiserver(s)
-    target: "http://localhost:8080/metrics"
-    # scheduler
-    target: "http://localhost:10251/metrics"
-    # controller-manager
-    target: "http://localhost:10252/metrics"
-  }
-}
-```
-
-Once prometheus is scraping the kubernetes endpoints, that data can then be
-plotted using promdash, and alerts can be created against the assortment of
-metrics that kubernetes provides.
-
-## One More Thing
-
-You should also know the [testing conventions](../guide/coding-conventions.md#testing-conventions).
-
-**HAPPY TESTING!**
-=======
-This file is a placeholder to preserve links.  Please remove by April 30, 2019 or the release of kubernetes 1.13, whichever comes first.
->>>>>>> b7b910a2
+This file is a placeholder to preserve links.  Please remove by April 30, 2019 or the release of kubernetes 1.13, whichever comes first.